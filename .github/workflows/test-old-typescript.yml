name: Test Old TypeScript

on:
  push:
    branches: [main]
  pull_request:
    types: [opened, synchronize]

jobs:
  test_matrix:
    runs-on: ubuntu-latest
    strategy:
      fail-fast: false
      matrix:
        typescript:
<<<<<<< HEAD
=======
          - 5.3.2
>>>>>>> 8109d202
          - 5.2.2
          - 5.1.6
          - 5.0.4
          - 4.9.5
          - 4.8.4
          - 4.7.4
          - 4.6.4
          - 4.5.5
    steps:
      - uses: actions/checkout@v2
      - uses: actions/setup-node@v2
        with:
          node-version: '18'
          cache: yarn
      - run: git fetch --depth=1 origin +refs/tags/*:refs/tags/*
      - run: yarn install --frozen-lockfile --check-files
      - run: yarn build
      - name: Patch for Old TS
        run: |
          sed -i~ 's/\/\/ @ts-expect-error.*\[LATEST-TS-ONLY\]//' tests/*.tsx
          sed -i~ 's/"moduleResolution": "bundler",/"moduleResolution": "node",/' tsconfig.json
          sed -i~ 's/"allowImportingTsExtensions": true,//' tsconfig.json
          sed -i~ 's/"valtio": \["\.\/src\/index\.ts"\],/"valtio": [".\/dist\/index.d.ts"],/' tsconfig.json
          sed -i~ 's/"valtio\/\*": \["\.\/src\/\*\.ts"\]/"valtio\/*": [".\/dist\/*.d.ts"]/' tsconfig.json
          sed -i~ 's/"include": .*/"include": ["src\/types.d.ts", "dist\/**\/*", "tests\/**\/*"],/' tsconfig.json
<<<<<<< HEAD
=======
      - name: Patch for Older TS
        if: ${{ matrix.typescript == '4.4.4' ||matrix.typescript == '4.3.5' ||  matrix.typescript == '4.2.3' || matrix.typescript == '4.1.5' ||  matrix.typescript == '4.0.5' || startsWith(matrix.typescript, '3.') }}
        run: |
          sed -i~ 's/import\.meta\.env/(import.meta.env as any)/' tests/*.tsx
          sed -i~ '1s/^/import React from "react";/' tests/*.tsx
          sed -i~ 's/"jsx": "react-jsx"/"jsx": "react"/' tsconfig.json
          sed -i~ 's/"noUncheckedIndexedAccess": true,//' tsconfig.json
          yarn json -I -f package.json -e "this.resolutions={}; this.resolutions['pretty-format']='25.5.0'; this.resolutions['@types/prettier']='2.4.2'; this.resolutions['@types/yargs']='17.0.13'; this.resolutions['@types/node']='18.11.18';"
          yarn add -D pretty-format@25.5.0 @types/prettier@2.4.2 @types/yargs@17.0.13 @types/node@18.11.18 @types/babel__traverse@7.18.2
          rm -r tests/macro-vite.*
>>>>>>> 8109d202
      - name: Install old TypeScript
        run: |
          yarn add -D typescript@${{ matrix.typescript }}
      - name: Test ${{ matrix.typescript }}
        run: |
          yarn tsc --noEmit<|MERGE_RESOLUTION|>--- conflicted
+++ resolved
@@ -13,10 +13,7 @@
       fail-fast: false
       matrix:
         typescript:
-<<<<<<< HEAD
-=======
           - 5.3.2
->>>>>>> 8109d202
           - 5.2.2
           - 5.1.6
           - 5.0.4
@@ -42,19 +39,6 @@
           sed -i~ 's/"valtio": \["\.\/src\/index\.ts"\],/"valtio": [".\/dist\/index.d.ts"],/' tsconfig.json
           sed -i~ 's/"valtio\/\*": \["\.\/src\/\*\.ts"\]/"valtio\/*": [".\/dist\/*.d.ts"]/' tsconfig.json
           sed -i~ 's/"include": .*/"include": ["src\/types.d.ts", "dist\/**\/*", "tests\/**\/*"],/' tsconfig.json
-<<<<<<< HEAD
-=======
-      - name: Patch for Older TS
-        if: ${{ matrix.typescript == '4.4.4' ||matrix.typescript == '4.3.5' ||  matrix.typescript == '4.2.3' || matrix.typescript == '4.1.5' ||  matrix.typescript == '4.0.5' || startsWith(matrix.typescript, '3.') }}
-        run: |
-          sed -i~ 's/import\.meta\.env/(import.meta.env as any)/' tests/*.tsx
-          sed -i~ '1s/^/import React from "react";/' tests/*.tsx
-          sed -i~ 's/"jsx": "react-jsx"/"jsx": "react"/' tsconfig.json
-          sed -i~ 's/"noUncheckedIndexedAccess": true,//' tsconfig.json
-          yarn json -I -f package.json -e "this.resolutions={}; this.resolutions['pretty-format']='25.5.0'; this.resolutions['@types/prettier']='2.4.2'; this.resolutions['@types/yargs']='17.0.13'; this.resolutions['@types/node']='18.11.18';"
-          yarn add -D pretty-format@25.5.0 @types/prettier@2.4.2 @types/yargs@17.0.13 @types/node@18.11.18 @types/babel__traverse@7.18.2
-          rm -r tests/macro-vite.*
->>>>>>> 8109d202
       - name: Install old TypeScript
         run: |
           yarn add -D typescript@${{ matrix.typescript }}
