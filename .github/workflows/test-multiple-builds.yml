name: Test Multiple Builds

on:
  push:
    branches: [main]
  pull_request:
    types: [opened, synchronize]

jobs:
  test_matrix:
    runs-on: ubuntu-latest
    strategy:
      fail-fast: false
      matrix:
        build: [cjs, esm]
<<<<<<< HEAD
        env: [development] # [development, production]
=======
        env: [development, production]
>>>>>>> dcf48e4b
    steps:
      - uses: actions/checkout@v2
      - uses: actions/setup-node@v2
        with:
          node-version: '18'
          cache: yarn
      - run: git fetch --depth=1 origin +refs/tags/*:refs/tags/*
      - run: yarn install --frozen-lockfile --check-files
      - run: yarn build
      - name: Patch for DEV-ONLY
        if: ${{ matrix.env == 'development' }}
        run: |
          sed -i~ "s/it[.a-zA-Z]*('\[DEV-ONLY\]/it('/" tests/*.ts tests/*.tsx
          sed -i~ "s/it[.a-zA-Z]*('\[PRD-ONLY\]/it.skip('/" tests/*.ts tests/*.tsx
      - name: Patch for PRD-ONLY
        if: ${{ matrix.env == 'production' }}
        run: |
          sed -i~ "s/it[.a-zA-Z]*('\[PRD-ONLY\]/it('/" tests/*.ts tests/*.tsx
          sed -i~ "s/it[.a-zA-Z]*('\[DEV-ONLY\]/it.skip('/" tests/*.ts tests/*.tsx
          sed -i~ "s/describe(/describe.skip(/" tests/memoryleaks.test.ts # FIXME why it doesn't work in production mode?
      - name: Patch for CJS
        if: ${{ matrix.build == 'cjs' }}
        run: |
          sed -i~ "s/resolve('\.\/src\(.*\)\.ts')/resolve('\.\/dist\1.js')/" vitest.config.ts
          sed -i~ "s/\"valtio\/vanilla\"/\"..\/..\/..\/dist\/vanilla.js\"/" node_modules/derive-valtio/dist/index.umd.js
      - name: Patch for ESM
        if: ${{ matrix.build == 'esm' }}
        run: |
<<<<<<< HEAD
          sed -i~ "s/<rootDir>\/src\(.*\)\.ts/<rootDir>\/dist\/esm\1.js/" package.json
          sed -i~ "1s/^/import.meta.env=import.meta.env||{};import.meta.env.MODE='${NODE_ENV}';/" tests/*.ts tests/*.tsx
=======
          sed -i~ "s/resolve('\.\/src\(.*\)\.ts')/resolve('\.\/dist\/esm\1.mjs')/" vitest.config.ts
          sed -i~ "1s/^/import.meta.env=import.meta.env||{};import.meta.env.MODE='${NODE_ENV}';/" tests/*.tsx
        env:
          NODE_ENV: ${{ matrix.env }}
      - name: Patch for UMD
        if: ${{ matrix.build == 'umd' }}
        run: |
          sed -i~ "s/resolve('\.\/src\(.*\)\.ts')/resolve('\.\/dist\/umd\1.${NODE_ENV}.js')/" vitest.config.ts
          sed -i~ "s/\"valtio\/vanilla\"/\"..\/..\/..\/dist\/umd\/vanilla.${NODE_ENV}.js\"/" node_modules/derive-valtio/dist/index.umd.js
        env:
          NODE_ENV: ${{ matrix.env }}
      - name: Patch for SystemJS
        if: ${{ matrix.build == 'system' }}
        run: |
          sed -i~ "s/resolve('\.\/src\(.*\)\.ts')/resolve('\.\/dist\/system\1.${NODE_ENV}.js')/" vitest.config.ts
>>>>>>> dcf48e4b
        env:
          NODE_ENV: ${{ matrix.env }}
      - name: Test ${{ matrix.build }} ${{ matrix.env }}
        run: |
          yarn test:ci
        env:
          NODE_ENV: ${{ matrix.env }}<|MERGE_RESOLUTION|>--- conflicted
+++ resolved
@@ -13,11 +13,7 @@
       fail-fast: false
       matrix:
         build: [cjs, esm]
-<<<<<<< HEAD
         env: [development] # [development, production]
-=======
-        env: [development, production]
->>>>>>> dcf48e4b
     steps:
       - uses: actions/checkout@v2
       - uses: actions/setup-node@v2
@@ -46,26 +42,8 @@
       - name: Patch for ESM
         if: ${{ matrix.build == 'esm' }}
         run: |
-<<<<<<< HEAD
-          sed -i~ "s/<rootDir>\/src\(.*\)\.ts/<rootDir>\/dist\/esm\1.js/" package.json
-          sed -i~ "1s/^/import.meta.env=import.meta.env||{};import.meta.env.MODE='${NODE_ENV}';/" tests/*.ts tests/*.tsx
-=======
           sed -i~ "s/resolve('\.\/src\(.*\)\.ts')/resolve('\.\/dist\/esm\1.mjs')/" vitest.config.ts
           sed -i~ "1s/^/import.meta.env=import.meta.env||{};import.meta.env.MODE='${NODE_ENV}';/" tests/*.tsx
-        env:
-          NODE_ENV: ${{ matrix.env }}
-      - name: Patch for UMD
-        if: ${{ matrix.build == 'umd' }}
-        run: |
-          sed -i~ "s/resolve('\.\/src\(.*\)\.ts')/resolve('\.\/dist\/umd\1.${NODE_ENV}.js')/" vitest.config.ts
-          sed -i~ "s/\"valtio\/vanilla\"/\"..\/..\/..\/dist\/umd\/vanilla.${NODE_ENV}.js\"/" node_modules/derive-valtio/dist/index.umd.js
-        env:
-          NODE_ENV: ${{ matrix.env }}
-      - name: Patch for SystemJS
-        if: ${{ matrix.build == 'system' }}
-        run: |
-          sed -i~ "s/resolve('\.\/src\(.*\)\.ts')/resolve('\.\/dist\/system\1.${NODE_ENV}.js')/" vitest.config.ts
->>>>>>> dcf48e4b
         env:
           NODE_ENV: ${{ matrix.env }}
       - name: Test ${{ matrix.build }} ${{ matrix.env }}
