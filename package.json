--- conflicted
+++ resolved
@@ -105,59 +105,25 @@
   },
   "homepage": "https://github.com/pmndrs/valtio",
   "dependencies": {
-<<<<<<< HEAD
-    "proxy-compare": "2.6.0"
+    "proxy-compare": "^3.0.0"
   },
   "devDependencies": {
-=======
-    "derive-valtio": "0.1.0",
-    "proxy-compare": "2.6.0",
-    "use-sync-external-store": "1.2.2"
-  },
-  "devDependencies": {
-    "@babel/core": "^7.24.4",
-    "@babel/helper-module-imports": "^7.24.3",
-    "@babel/plugin-transform-react-jsx": "^7.23.4",
-    "@babel/plugin-transform-typescript": "^7.24.4",
-    "@babel/preset-env": "^7.24.4",
-    "@babel/types": "^7.24.0",
->>>>>>> 5b12381b
     "@redux-devtools/extension": "^3.3.0",
     "@rollup/plugin-alias": "^5.1.0",
     "@rollup/plugin-node-resolve": "^15.2.3",
     "@rollup/plugin-replace": "^5.0.5",
     "@rollup/plugin-typescript": "^11.1.6",
-<<<<<<< HEAD
-    "@testing-library/react": "^14.2.1",
-    "@types/jsdom": "^21.1.6",
-    "@types/react": "18.2.56",
-    "@types/react-dom": "^18.2.19",
-    "@typescript-eslint/eslint-plugin": "^7.1.0",
-    "@typescript-eslint/parser": "^7.1.0",
-    "@vitest/coverage-v8": "^1.4.0",
-    "@vitest/ui": "^1.4.0",
-    "concurrently": "^8.2.2",
-    "esbuild": "^0.20.1",
-    "eslint": "^8.57.0",
-=======
     "@testing-library/react": "^15.0.5",
-    "@types/babel-plugin-macros": "^3.1.3",
     "@types/jsdom": "^21.1.6",
     "@types/react": "18.2.56",
     "@types/react-dom": "^18.3.0",
-    "@types/use-sync-external-store": "^0.0.6",
     "@typescript-eslint/eslint-plugin": "^7.7.1",
     "@typescript-eslint/parser": "^7.7.1",
     "@vitest/coverage-v8": "^1.5.2",
     "@vitest/ui": "^1.5.2",
-    "aslemammad-vite-plugin-macro": "^1.0.0",
-    "babel-plugin-macros": "^3.1.0",
-    "babel-plugin-tester": "10.1.0",
     "concurrently": "^8.2.2",
-    "downlevel-dts": "^0.11.0",
     "esbuild": "^0.20.2",
     "eslint": "8.57.0",
->>>>>>> 5b12381b
     "eslint-config-prettier": "^9.1.0",
     "eslint-import-resolver-alias": "^1.1.2",
     "eslint-plugin-import": "^2.29.1",
@@ -171,13 +137,8 @@
     "postinstall-postinstall": "^2.1.0",
     "prettier": "^3.2.5",
     "proxy-memoize": "^2.0.5",
-<<<<<<< HEAD
-    "react": "18.3.0-canary-ba5e6a832-20240208",
-    "react-dom": "18.3.0-canary-ba5e6a832-20240208",
-=======
-    "react": "^18.3.1",
-    "react-dom": "^18.3.1",
->>>>>>> 5b12381b
+    "react": "19.0.0-beta-94eed63c49-20240425",
+    "react-dom": "19.0.0-beta-94eed63c49-20240425",
     "redux": "^5.0.1",
     "rollup": "^4.17.0",
     "rollup-plugin-esbuild": "^6.1.1",
