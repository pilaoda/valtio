--- conflicted
+++ resolved
@@ -118,16 +118,8 @@
     "@types/react-dom": "^18.2.19",
     "@typescript-eslint/eslint-plugin": "^7.1.0",
     "@typescript-eslint/parser": "^7.1.0",
-<<<<<<< HEAD
-    "@vitest/coverage-v8": "0.33.0",
-    "@vitest/ui": "0.33.0",
-=======
     "@vitest/coverage-v8": "^1.4.0",
     "@vitest/ui": "^1.4.0",
-    "aslemammad-vite-plugin-macro": "^1.0.0",
-    "babel-plugin-macros": "^3.1.0",
-    "babel-plugin-tester": "10.1.0",
->>>>>>> dcf48e4b
     "concurrently": "^8.2.2",
     "esbuild": "^0.20.1",
     "eslint": "^8.57.0",
