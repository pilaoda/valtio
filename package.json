{
  "name": "valtio",
  "private": true,
<<<<<<< HEAD
  "version": "2.0.0-alpha.0",
  "publishConfig": {
    "tag": "next"
  },
=======
  "version": "1.12.1",
>>>>>>> 8109d202
  "description": "💊 Valtio makes proxy-state simple for React and Vanilla",
  "main": "./index.js",
  "types": "./index.d.ts",
  "typesVersions": {
    ">=4.5": {
      "esm/*": [
        "esm/*"
      ],
      "*": [
        "*"
      ]
    },
    "*": {
      "esm/*": [
        "ts_version_4.5_and_above_is_required.d.ts"
      ],
      "*": [
        "ts_version_4.5_and_above_is_required.d.ts"
      ]
    }
  },
  "exports": {
    "./package.json": "./package.json",
    ".": {
      "import": {
        "types": "./esm/index.d.mts",
        "default": "./esm/index.mjs"
      },
      "default": {
        "types": "./index.d.ts",
        "default": "./index.js"
      }
    },
    "./*": {
      "import": {
        "types": "./esm/*.d.mts",
        "default": "./esm/*.mjs"
      },
      "default": {
        "types": "./*.d.ts",
        "default": "./*.js"
      }
    }
  },
  "files": [
    "**"
  ],
  "sideEffects": false,
  "scripts": {
    "prebuild": "shx rm -rf dist",
    "build": "concurrently -m 8 'yarn:build:*'",
    "build-watch": "concurrently -n watch: 'yarn:build:* --watch'",
    "build:base": "rollup -c",
    "build:utils": "rollup -c --config-utils",
    "build:vanilla": "rollup -c --config-vanilla",
    "build:vanilla_utils": "rollup -c --config-vanilla_utils",
    "build:react": "rollup -c --config-react",
    "build:react_utils": "rollup -c --config-react_utils",
    "postbuild": "yarn patch-d-ts && yarn copy && yarn patch-old-ts && yarn patch-esm-ts",
    "prettier": "prettier '*.{js,json,md}' '{src,tests,docs}/**/*.{ts,tsx,md,mdx}' --write",
    "prettier:ci": "prettier '*.{js,json,md}' '{src,tests,docs}/**/*.{ts,tsx,md,mdx}' --list-different",
    "eslint": "eslint --no-eslintrc --c .eslintrc.json --fix '*.{js,json,ts}' '{src,tests}/**/*.{ts,tsx}'",
    "eslint:ci": "eslint --no-eslintrc --c .eslintrc.json '*.{js,json,ts}' '{src,tests}/**/*.{ts,tsx}'",
    "pretest": "tsc",
    "test": "vitest --ui --coverage",
    "test:ci": "vitest",
    "patch-d-ts": "node -e \"var {entries}=require('./rollup.config.js');require('shelljs').find('dist/**/*.d.ts').forEach(f=>{entries.forEach(({find,replacement})=>require('shelljs').sed('-i',new RegExp(' from \\''+find.source.slice(0,-1)+'\\';$'),' from \\''+replacement+'\\';',f));require('shelljs').sed('-i',/ from '(\\.[^']+)\\.ts';$/,' from \\'\\$1\\';',f)})\"",
    "copy": "shx cp -r dist/src/* dist/esm && shx cp -r dist/src/* dist && shx rm -rf dist/{src,tests} && shx cp package.json readme.md LICENSE dist && json -I -f dist/package.json -e \"this.private=false; this.devDependencies=undefined; this.optionalDependencies=undefined; this.scripts=undefined; this.prettier=undefined;\"",
    "patch-old-ts": "shx touch dist/ts_version_4.5_and_above_is_required.d.ts",
    "patch-esm-ts": "node -e \"require('shelljs').find('dist/esm/**/*.d.ts').forEach(f=>{var f2=f.replace(/\\.ts$/,'.mts');require('fs').renameSync(f,f2);require('shelljs').sed('-i',/ from '(\\.[^']+)';$/,' from \\'\\$1.mjs\\';',f2);require('shelljs').sed('-i',/^declare module '(\\.[^']+)'/,'declare module \\'\\$1.mjs\\'',f2)})\""
  },
  "engines": {
    "node": ">=12.20.0"
  },
  "prettier": {
    "semi": false,
    "singleQuote": true
  },
  "repository": {
    "type": "git",
    "url": "git+https://github.com/pmndrs/valtio.git"
  },
  "keywords": [
    "react",
    "state",
    "manager",
    "management",
    "mobx",
    "proxy",
    "store"
  ],
  "author": "Daishi Kato",
  "contributors": [],
  "license": "MIT",
  "bugs": {
    "url": "https://github.com/pmndrs/valtio/issues"
  },
  "homepage": "https://github.com/pmndrs/valtio",
  "dependencies": {
    "proxy-compare": "2.5.1"
  },
  "devDependencies": {
<<<<<<< HEAD
    "@babel/core": "^7.23.2",
    "@babel/plugin-transform-react-jsx": "^7.22.15",
    "@babel/plugin-transform-typescript": "^7.22.15",
    "@babel/preset-env": "^7.23.2",
    "@redux-devtools/extension": "^3.2.5",
    "@rollup/plugin-alias": "^5.0.1",
=======
    "@babel/core": "^7.23.3",
    "@babel/helper-module-imports": "^7.22.15",
    "@babel/plugin-transform-react-jsx": "^7.23.4",
    "@babel/plugin-transform-typescript": "^7.23.4",
    "@babel/preset-env": "^7.23.3",
    "@babel/types": "^7.23.4",
    "@redux-devtools/extension": "^3.2.6",
    "@rollup/plugin-alias": "^5.1.0",
>>>>>>> 8109d202
    "@rollup/plugin-babel": "^6.0.4",
    "@rollup/plugin-node-resolve": "^15.2.3",
    "@rollup/plugin-replace": "^5.0.5",
    "@rollup/plugin-typescript": "^11.1.5",
<<<<<<< HEAD
    "@testing-library/react": "^14.0.0",
    "@types/jsdom": "^21.1.4",
    "@types/react": "^18.2.34",
    "@types/react-dom": "^18.2.14",
    "@typescript-eslint/eslint-plugin": "^6.9.1",
    "@typescript-eslint/parser": "^6.9.1",
=======
    "@testing-library/react": "^14.1.2",
    "@types/babel-plugin-macros": "^3.1.3",
    "@types/jsdom": "^21.1.6",
    "@types/react": "^18.2.39",
    "@types/react-dom": "^18.2.17",
    "@types/use-sync-external-store": "^0.0.6",
    "@typescript-eslint/eslint-plugin": "^6.13.0",
    "@typescript-eslint/parser": "^6.13.0",
>>>>>>> 8109d202
    "@vitest/coverage-v8": "0.33.0",
    "@vitest/ui": "0.33.0",
    "concurrently": "^8.2.2",
<<<<<<< HEAD
    "esbuild": "^0.19.5",
    "eslint": "^8.52.0",
=======
    "downlevel-dts": "^0.11.0",
    "esbuild": "^0.19.8",
    "eslint": "^8.54.0",
>>>>>>> 8109d202
    "eslint-config-prettier": "^9.0.0",
    "eslint-import-resolver-alias": "^1.1.2",
    "eslint-plugin-import": "^2.29.0",
    "eslint-plugin-prettier": "^5.0.1",
    "eslint-plugin-react": "^7.33.2",
    "eslint-plugin-react-hooks": "^4.6.0",
    "eslint-plugin-vitest": "^0.3.10",
    "jsdom": "^23.0.0",
    "json": "^11.0.0",
    "postinstall-postinstall": "^2.1.0",
    "prettier": "^3.1.0",
    "proxy-memoize": "^2.0.4",
    "react": "18.3.0-canary-c47c306a7-20231109",
    "react-dom": "18.3.0-canary-c47c306a7-20231109",
    "redux": "^4.2.1",
    "rollup": "^4.6.0",
    "rollup-plugin-esbuild": "^6.1.0",
    "shx": "^0.3.4",
    "ts-expect": "^1.3.0",
    "tslib": "^2.6.2",
    "typescript": "^5.3.2",
    "vite": "^5.0.2",
    "vitest": "0.33.0"
  },
  "peerDependencies": {
    "@types/react": ">=18.0",
    "react": ">=18.0"
  },
  "peerDependenciesMeta": {
    "@types/react": {
      "optional": true
    },
    "react": {
      "optional": true
    }
  }
}<|MERGE_RESOLUTION|>--- conflicted
+++ resolved
@@ -1,14 +1,10 @@
 {
   "name": "valtio",
   "private": true,
-<<<<<<< HEAD
   "version": "2.0.0-alpha.0",
   "publishConfig": {
     "tag": "next"
   },
-=======
-  "version": "1.12.1",
->>>>>>> 8109d202
   "description": "💊 Valtio makes proxy-state simple for React and Vanilla",
   "main": "./index.js",
   "types": "./index.d.ts",
@@ -111,55 +107,27 @@
     "proxy-compare": "2.5.1"
   },
   "devDependencies": {
-<<<<<<< HEAD
-    "@babel/core": "^7.23.2",
-    "@babel/plugin-transform-react-jsx": "^7.22.15",
-    "@babel/plugin-transform-typescript": "^7.22.15",
-    "@babel/preset-env": "^7.23.2",
-    "@redux-devtools/extension": "^3.2.5",
-    "@rollup/plugin-alias": "^5.0.1",
-=======
     "@babel/core": "^7.23.3",
-    "@babel/helper-module-imports": "^7.22.15",
     "@babel/plugin-transform-react-jsx": "^7.23.4",
     "@babel/plugin-transform-typescript": "^7.23.4",
     "@babel/preset-env": "^7.23.3",
-    "@babel/types": "^7.23.4",
     "@redux-devtools/extension": "^3.2.6",
     "@rollup/plugin-alias": "^5.1.0",
->>>>>>> 8109d202
     "@rollup/plugin-babel": "^6.0.4",
     "@rollup/plugin-node-resolve": "^15.2.3",
     "@rollup/plugin-replace": "^5.0.5",
     "@rollup/plugin-typescript": "^11.1.5",
-<<<<<<< HEAD
-    "@testing-library/react": "^14.0.0",
-    "@types/jsdom": "^21.1.4",
-    "@types/react": "^18.2.34",
-    "@types/react-dom": "^18.2.14",
-    "@typescript-eslint/eslint-plugin": "^6.9.1",
-    "@typescript-eslint/parser": "^6.9.1",
-=======
     "@testing-library/react": "^14.1.2",
-    "@types/babel-plugin-macros": "^3.1.3",
     "@types/jsdom": "^21.1.6",
     "@types/react": "^18.2.39",
     "@types/react-dom": "^18.2.17",
-    "@types/use-sync-external-store": "^0.0.6",
     "@typescript-eslint/eslint-plugin": "^6.13.0",
     "@typescript-eslint/parser": "^6.13.0",
->>>>>>> 8109d202
     "@vitest/coverage-v8": "0.33.0",
     "@vitest/ui": "0.33.0",
     "concurrently": "^8.2.2",
-<<<<<<< HEAD
-    "esbuild": "^0.19.5",
-    "eslint": "^8.52.0",
-=======
-    "downlevel-dts": "^0.11.0",
     "esbuild": "^0.19.8",
     "eslint": "^8.54.0",
->>>>>>> 8109d202
     "eslint-config-prettier": "^9.0.0",
     "eslint-import-resolver-alias": "^1.1.2",
     "eslint-plugin-import": "^2.29.0",
