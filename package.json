--- conflicted
+++ resolved
@@ -1,14 +1,10 @@
 {
   "name": "valtio",
   "private": true,
-<<<<<<< HEAD
   "version": "2.0.0-beta.0",
   "publishConfig": {
     "tag": "next"
   },
-=======
-  "version": "1.13.2",
->>>>>>> 9593184a
   "description": "💊 Valtio makes proxy-state simple for React and Vanilla",
   "main": "./index.js",
   "types": "./index.d.ts",
@@ -111,19 +107,10 @@
     "proxy-compare": "2.6.0"
   },
   "devDependencies": {
-<<<<<<< HEAD
-    "@babel/core": "^7.23.9",
-    "@babel/plugin-transform-react-jsx": "^7.23.4",
-    "@babel/plugin-transform-typescript": "^7.23.6",
-    "@babel/preset-env": "^7.23.9",
-=======
     "@babel/core": "^7.24.0",
-    "@babel/helper-module-imports": "^7.22.15",
     "@babel/plugin-transform-react-jsx": "^7.23.4",
     "@babel/plugin-transform-typescript": "^7.23.6",
     "@babel/preset-env": "^7.24.0",
-    "@babel/types": "^7.24.0",
->>>>>>> 9593184a
     "@redux-devtools/extension": "^3.3.0",
     "@rollup/plugin-alias": "^5.1.0",
     "@rollup/plugin-babel": "^6.0.4",
@@ -134,25 +121,13 @@
     "@types/jsdom": "^21.1.6",
     "@types/react": "18.2.56",
     "@types/react-dom": "^18.2.19",
-<<<<<<< HEAD
-    "@typescript-eslint/eslint-plugin": "^6.21.0",
-    "@typescript-eslint/parser": "^6.21.0",
-=======
-    "@types/use-sync-external-store": "^0.0.6",
     "@typescript-eslint/eslint-plugin": "^7.1.0",
     "@typescript-eslint/parser": "^7.1.0",
->>>>>>> 9593184a
     "@vitest/coverage-v8": "0.33.0",
     "@vitest/ui": "0.33.0",
     "concurrently": "^8.2.2",
-<<<<<<< HEAD
-    "esbuild": "^0.20.0",
-    "eslint": "^8.56.0",
-=======
-    "downlevel-dts": "^0.11.0",
     "esbuild": "^0.20.1",
     "eslint": "^8.57.0",
->>>>>>> 9593184a
     "eslint-config-prettier": "^9.1.0",
     "eslint-import-resolver-alias": "^1.1.2",
     "eslint-plugin-import": "^2.29.1",
